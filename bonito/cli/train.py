#!/usr/bin/env python3

"""
Bonito training.
"""

import os
from argparse import ArgumentParser
from argparse import ArgumentDefaultsHelpFormatter
from pathlib import Path

from bonito.data import load_numpy, load_script
from bonito.util import __models__, default_config, default_data
from bonito.util import load_model, load_symbol, init, half_supported
from bonito.training import load_state, Trainer

import toml
import torch
import numpy as np
from torch.utils.data import DataLoader


def main(args):

    workdir = os.path.expanduser(args.training_directory)

    if os.path.exists(workdir) and not args.force:
        print("[error] %s exists, use -f to force continue training." % workdir)
        exit(1)

    init(args.seed, args.device)
    device = torch.device(args.device)

    print("[loading data]")
<<<<<<< HEAD
    train_data = load_data(limit=args.chunks, directory=args.directory)
    if os.path.exists(os.path.join(args.directory, 'validation')):
        valid_data = load_data(directory=os.path.join(args.directory, 'validation'))
    else:
        print("[validation set not found: splitting training set]")
        split = np.floor(len(train_data[0]) * 0.97).astype(np.int32)
        valid_data = [x[split:] for x in train_data]
        train_data = [x[:split] for x in train_data]

    train_loader = DataLoader(ChunkDataSet(*train_data), batch_size=args.batch * args.accum, shuffle=True, num_workers=4, pin_memory=True)
    valid_loader = DataLoader(ChunkDataSet(*valid_data), batch_size=args.batch, num_workers=4, pin_memory=True)
=======
    try:
        train_loader_kwargs, valid_loader_kwargs = load_numpy(
            args.chunks, args.directory
        )
    except FileNotFoundError:
        train_loader_kwargs, valid_loader_kwargs = load_script(
            args.directory,
            seed=args.seed,
            chunks=args.chunks,
            valid_chunks=args.valid_chunks
        )

    loader_kwargs = {
        "batch_size": args.batch, "num_workers": 4, "pin_memory": True
    }
    train_loader = DataLoader(**loader_kwargs, **train_loader_kwargs)
    valid_loader = DataLoader(**loader_kwargs, **valid_loader_kwargs)
>>>>>>> 62050ba3

    if args.pretrained:
        dirname = args.pretrained
        if not os.path.isdir(dirname) and os.path.isdir(os.path.join(__models__, dirname)):
            dirname = os.path.join(__models__, dirname)
        config_file = os.path.join(dirname, 'config.toml')
    else:
        config_file = args.config

    config = toml.load(config_file)

    argsdict = dict(training=vars(args))

    os.makedirs(workdir, exist_ok=True)
    toml.dump({**config, **argsdict}, open(os.path.join(workdir, 'config.toml'), 'w'))

    print("[loading model]")
    if args.pretrained:
        print("[using pretrained model {}]".format(args.pretrained))
        model = load_model(args.pretrained, device, half=False)
    else:
        model = load_symbol(config, 'Model')(config)

    last_epoch = load_state(workdir, args.device, model)

    if args.multi_gpu:
        from torch.nn import DataParallel
        model = DataParallel(model)
        model.decode = model.module.decode
        model.alphabet = model.module.alphabet

    trainer = Trainer(model, device, train_loader, valid_loader, grad_clip_max_norm=args.clip, grad_accum_steps = args.accum, use_amp=half_supported() and not args.no_amp)
    trainer.fit(workdir, args.epochs, args.lr, last_epoch=last_epoch, sha_lr=args.sha_lr)

def argparser():
    parser = ArgumentParser(
        formatter_class=ArgumentDefaultsHelpFormatter,
        add_help=False
    )
    parser.add_argument("training_directory")
    group = parser.add_mutually_exclusive_group()
    group.add_argument('--config', default=default_config)
    group.add_argument('--pretrained', default="")
    parser.add_argument("--directory", type=Path)
    parser.add_argument("--device", default="cuda")
    parser.add_argument("--lr", default=2e-3, type=float)
    parser.add_argument("--sha-lr", default=1e-4, type=float)
    parser.add_argument("--clip", default=2., type=float)
    parser.add_argument("--seed", default=25, type=int)
    parser.add_argument("--epochs", default=5, type=int)
    parser.add_argument("--batch", default=64, type=int)
    parser.add_argument("--accum", default=1, type=int)
    parser.add_argument("--chunks", default=0, type=int)
    parser.add_argument("--valid-chunks", default=0, type=int)
    parser.add_argument("--no-amp", action="store_true", default=False)
    parser.add_argument("--multi-gpu", action="store_true", default=False)
    parser.add_argument("-f", "--force", action="store_true", default=False)
    return parser<|MERGE_RESOLUTION|>--- conflicted
+++ resolved
@@ -32,19 +32,7 @@
     device = torch.device(args.device)
 
     print("[loading data]")
-<<<<<<< HEAD
-    train_data = load_data(limit=args.chunks, directory=args.directory)
-    if os.path.exists(os.path.join(args.directory, 'validation')):
-        valid_data = load_data(directory=os.path.join(args.directory, 'validation'))
-    else:
-        print("[validation set not found: splitting training set]")
-        split = np.floor(len(train_data[0]) * 0.97).astype(np.int32)
-        valid_data = [x[split:] for x in train_data]
-        train_data = [x[:split] for x in train_data]
 
-    train_loader = DataLoader(ChunkDataSet(*train_data), batch_size=args.batch * args.accum, shuffle=True, num_workers=4, pin_memory=True)
-    valid_loader = DataLoader(ChunkDataSet(*valid_data), batch_size=args.batch, num_workers=4, pin_memory=True)
-=======
     try:
         train_loader_kwargs, valid_loader_kwargs = load_numpy(
             args.chunks, args.directory
@@ -62,7 +50,6 @@
     }
     train_loader = DataLoader(**loader_kwargs, **train_loader_kwargs)
     valid_loader = DataLoader(**loader_kwargs, **valid_loader_kwargs)
->>>>>>> 62050ba3
 
     if args.pretrained:
         dirname = args.pretrained
